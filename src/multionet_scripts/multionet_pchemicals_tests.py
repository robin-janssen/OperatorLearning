# Script to train a MultioNet model for the Priestley chemical dataset.

import os

import numpy as np
import matplotlib.pyplot as plt

from data import create_dataloader_chemicals
from training import (
    PChemicalTrainConfig,
    train_multionet_chemical,
    save_model,
    test_deeponet,
    load_multionet,
)
from plotting import (
    plot_chemical_examples,
    plot_chemicals_comparative,
    plot_relative_errors_over_time,
)


def prepare_priestley_data(train_data, test_data, train_cut=300, test_cut=100):
    """
    Prepare the Priestley data for training.
    """
    timesteps = train_data[0, :, 0]
    timesteps = np.log10(timesteps)
    train_data = train_data[:train_cut, :, :]
    test_data = test_data[:test_cut, :, :]
    train_data = np.where(train_data == 0, 1e-10, train_data)
    test_data = np.where(test_data == 0, 1e-10, test_data)
    train_data = np.log10(train_data[:, :, 1:])
    test_data = np.log10(test_data[:, :, 1:])
    return train_data, test_data, timesteps


def run(args):

    config = PChemicalTrainConfig()
    config.device = args.device
    TRAIN = False
    args.vis = False

    data_folder = "data/chemicals_priestley"

    # Loading from the numpy array
    train_data = np.load(os.path.join(data_folder, "chemicals_train.npy"))
    test_data = np.load(os.path.join(data_folder, "chemicals_test.npy"))
    print(
        f"Loaded chemical train/test data with shape: {train_data.shape}/{test_data.shape}"
    )

    train_data, test_data, timesteps = prepare_priestley_data(
        train_data, test_data, train_cut=1000
    )

    if args.vis:
        fig, ax = plt.subplots()
        im = ax.imshow(train_data[1, :, :].T, aspect="auto")
        plt.colorbar(im, ax=ax)  # Add a colorbar to the current plot
        plt.show()

        plot_chemical_examples(train_data, num_chemicals=20)
        plot_chemicals_comparative(train_data, num_chemicals=20)

    dataloader_train = create_dataloader_chemicals(
        train_data, timesteps, fraction=1, batch_size=config.batch_size, shuffle=True
    )

    dataloader_test = create_dataloader_chemicals(
        test_data, timesteps, fraction=1, batch_size=config.batch_size, shuffle=False
    )

<<<<<<< HEAD
    multionet, train_loss, test_loss = train_multionet_chemical(
        config, dataloader_train, dataloader_test
    )

    # Save the MulitONet
    save_model(
        multionet,
        "multionet_pchemicals_opt1",
        config,
        train_loss=train_loss,
        test_loss=test_loss,
    )
=======
    if TRAIN:
        multionet, train_loss, test_loss = train_multionet_chemical(
            config, dataloader_train, dataloader_test
        )

        # Save the MulitONet
        save_model(
            multionet,
            "multionet_pchemicals",
            config,
            train_loss=train_loss,
            test_loss=test_loss,
        )

    else:
        model_path = "models/04-06/multionet_pchemicals_opt1"
        multionet, train_loss, test_loss = load_multionet(
            config, config.device, model_path
        )
>>>>>>> 8bb5267d

    average_error, predictions, ground_truth = test_deeponet(
        multionet, dataloader_test, N_timesteps=config.N_timesteps
    )

    errors = np.abs(predictions - ground_truth)
    relative_errors = errors / np.abs(ground_truth)

    plot_relative_errors_over_time(
        relative_errors, "Relative errors over time (MultiONet for Chemicals)"
    )

    print("Done!")<|MERGE_RESOLUTION|>--- conflicted
+++ resolved
@@ -72,20 +72,6 @@
         test_data, timesteps, fraction=1, batch_size=config.batch_size, shuffle=False
     )
 
-<<<<<<< HEAD
-    multionet, train_loss, test_loss = train_multionet_chemical(
-        config, dataloader_train, dataloader_test
-    )
-
-    # Save the MulitONet
-    save_model(
-        multionet,
-        "multionet_pchemicals_opt1",
-        config,
-        train_loss=train_loss,
-        test_loss=test_loss,
-    )
-=======
     if TRAIN:
         multionet, train_loss, test_loss = train_multionet_chemical(
             config, dataloader_train, dataloader_test
@@ -94,7 +80,7 @@
         # Save the MulitONet
         save_model(
             multionet,
-            "multionet_pchemicals",
+            "multionet_pchemicals_opt1",
             config,
             train_loss=train_loss,
             test_loss=test_loss,
@@ -105,7 +91,6 @@
         multionet, train_loss, test_loss = load_multionet(
             config, config.device, model_path
         )
->>>>>>> 8bb5267d
 
     average_error, predictions, ground_truth = test_deeponet(
         multionet, dataloader_test, N_timesteps=config.N_timesteps
