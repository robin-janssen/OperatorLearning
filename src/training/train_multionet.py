--- conflicted
+++ resolved
@@ -375,13 +375,9 @@
 
 @time_execution
 def train_multionet_chemical(
-<<<<<<< HEAD
-    conf: type[dataclasses.dataclass],
-=======
     conf: type[dataclass],
     data_loader: DataLoader,
     test_loader: DataLoader = None,
->>>>>>> adbea820
 ) -> tuple:
     """Train a DeepONet model.
     The function instantiates a DeepONet model (with multiple outputs) and trains it using the provided DataLoader.
